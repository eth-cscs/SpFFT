cmake_minimum_required(VERSION 3.18 FATAL_ERROR) # 3.18 for C++17
<<<<<<< HEAD
project(SpFFT LANGUAGES CXX VERSION 1.0.6)
=======
project(SpFFT LANGUAGES CXX VERSION 1.1.0)
>>>>>>> 0a0a08c2
set(SPFFT_SO_VERSION 1)
set(SPFFT_VERSION ${PROJECT_VERSION})

# allow {module}_ROOT variables to be set
if(POLICY CMP0074)
	cmake_policy(SET CMP0074 NEW)
endif()

# Initialize CMAKE_CUDA_ARCHITECTURES through nvcc if possible
if(POLICY CMP0104)
	cmake_policy(SET CMP0104 NEW)
endif()

# set default build type to RELEASE
if(NOT CMAKE_BUILD_TYPE AND NOT CMAKE_CONFIGURATION_TYPES)
	set(CMAKE_BUILD_TYPE "Release" CACHE STRING "Build type" FORCE)
	set_property(CACHE CMAKE_BUILD_TYPE PROPERTY STRINGS
		"Debug" "Release" "MinSizeRel" "RelWithDebInfo"
		)
endif()

# set language and standard
set(CMAKE_CXX_STANDARD 17)
set(CMAKE_CUDA_STANDARD 17)
set(CMAKE_HIP_STANDARD 17)

#add local module path
set(CMAKE_MODULE_PATH ${CMAKE_MODULE_PATH} ${PROJECT_SOURCE_DIR}/cmake/modules)

include(CMakeDependentOption)

# Options
option(SPFFT_STATIC "Compile as static library" OFF)
option(SPFFT_OMP "Compile with OpenMP support" ON)
option(SPFFT_MPI "Compile with MPI support" ON)
option(SPFFT_GPU_DIRECT "Compile with GPU direct (GPU aware MPI) support." OFF)
option(SPFFT_BUILD_TESTS "Build tests" OFF)
option(SPFFT_SINGLE_PRECISION "Enable single precision support" OFF)
option(SPFFT_INSTALL "Enable CMake install commands" ON)
option(SPFFT_FORTRAN "Compile fortran module" OFF)
option(SPFFT_BUNDLED_LIBS "Use bundled libraries for building tests" ON)

cmake_dependent_option(SPFFT_BUNDLED_GOOGLETEST "Use bundled googletest lib" ON "SPFFT_BUNDLED_LIBS" OFF)
cmake_dependent_option(SPFFT_BUNDLED_JSON "Use bundled json lib" ON "SPFFT_BUNDLED_LIBS" OFF)
cmake_dependent_option(SPFFT_BUNDLED_CLI11 "Use bundled CLI11 lib" ON "SPFFT_BUNDLED_LIBS" OFF)

set(SPFFT_GPU_BACKEND "OFF" CACHE STRING "GPU backend")
set_property(CACHE SPFFT_GPU_BACKEND PROPERTY STRINGS
	"OFF" "CUDA" "ROCM"
	)

set(SPFFT_FFTW_LIB "AUTO" CACHE STRING "Library providing a FFTW interface")
set_property(CACHE SPFFT_FFTW_LIB PROPERTY STRINGS
	"AUTO" "FFTW" "MKL" "ARMPL"
	)

# Get GNU standard install prefixes
include(GNUInstallDirs)

# set preferred library type
if (SPFFT_STATIC)
	# prefer static over dynamic libraries with the find_library() command by changing the order
	set(CMAKE_FIND_LIBRARY_SUFFIXES_SAVE ${CMAKE_FIND_LIBRARY_SUFFIXES})
	if(APPLE)
		set(CMAKE_FIND_LIBRARY_SUFFIXES .a .tbd .dylib .so)
	elseif(UNIX)
		set(CMAKE_FIND_LIBRARY_SUFFIXES .a .so)
	endif()
	set(SPFFT_LIBRARY_TYPE STATIC)
else()
	set(SPFFT_LIBRARY_TYPE SHARED)
endif()

set(SPFFT_EXTERNAL_LIBS)
set(SPFFT_INCLUDE_DIRS)
set(SPFFT_EXTERNAL_INCLUDE_DIRS)
set(SPFFT_EXTERNAL_PKG_PACKAGES)

# Options combination check
set(SPFFT_CUDA OFF)
set(SPFFT_ROCM OFF)
if(SPFFT_GPU_BACKEND)
	if(SPFFT_GPU_BACKEND STREQUAL "CUDA")
		set(SPFFT_CUDA ON)
	elseif(SPFFT_GPU_BACKEND STREQUAL "ROCM")
		set(SPFFT_ROCM ON)
	else()
		message(FATAL_ERROR "Invalid GPU backend option")
	endif()
endif()
mark_as_advanced(SPFFT_CUDA SPFFT_ROCM)

# Fortran
if(SPFFT_FORTRAN)
	enable_language(Fortran)
endif()

# CUDA
if(SPFFT_CUDA)
	enable_language(CUDA)

	if(${CMAKE_VERSION} VERSION_GREATER_EQUAL "3.17.0") 
		find_package(CUDAToolkit REQUIRED)
	else()
		find_library(CUDA_CUDART_LIBRARY cudart PATHS ${CMAKE_CUDA_IMPLICIT_LINK_DIRECTORIES})
		find_library(CUDA_CUFFT_LIBRARY cufft PATHS ${CMAKE_CUDA_IMPLICIT_LINK_DIRECTORIES})
		if(NOT TARGET CUDA::cudart)
			add_library(CUDA::cudart INTERFACE IMPORTED)
		endif()
		set_property(TARGET CUDA::cudart PROPERTY INTERFACE_LINK_LIBRARIES ${CUDA_CUDART_LIBRARY})
		set_property(TARGET CUDA::cudart PROPERTY INTERFACE_INCLUDE_DIRECTORIES ${CMAKE_CUDA_TOOLKIT_INCLUDE_DIRECTORIES})
		if(NOT TARGET CUDA::cufft)
			add_library(CUDA::cufft INTERFACE IMPORTED)
		endif()
		set_property(TARGET CUDA::cufft PROPERTY INTERFACE_LINK_LIBRARIES ${CUDA_CUFFT_LIBRARY})
		set_property(TARGET CUDA::cufft PROPERTY INTERFACE_INCLUDE_DIRECTORIES ${CMAKE_CUDA_TOOLKIT_INCLUDE_DIRECTORIES})
	endif()

	list(APPEND SPFFT_EXTERNAL_LIBS CUDA::cudart CUDA::cufft)
endif()

# ROCM
if(SPFFT_ROCM)
	cmake_minimum_required(VERSION 3.21 FATAL_ERROR) # hip support only added in 3.21

	enable_language(HIP)

	find_package(hip CONFIG REQUIRED)
	find_package(rocfft CONFIG REQUIRED)
	find_package(hipfft CONFIG) # hipfft within rocfft is deprecated. Use separate hipfft if available (not required).

	if(hipfft_FOUND)
		# Issue with rocm 4.1.0: Symlink to rocfft provided hipfft.h in /opt/rocm/include.
		# Workaround: Only use hipfft include directory with hipfft target and place before other hip targets in lib list
		if(HIPFFT_INCLUDE_DIRS)
			set_property(TARGET hip::hipfft PROPERTY INTERFACE_INCLUDE_DIRECTORIES ${HIPFFT_INCLUDE_DIRS})
		endif()
		list(APPEND SPFFT_EXTERNAL_LIBS hip::hipfft)
	endif()

	list(APPEND SPFFT_EXTERNAL_LIBS hip::host roc::rocfft)

	# Previously used option for flags.
	if(HIP_HCC_FLAGS)
		message(WARNING "HIP_HCC_FLAGS has no effect. Use CMAKE_HIP_FLAGS for flags and CMAKE_HIP_ARCHITECTURES for arch instead.")
	endif()
endif()

if(SPFFT_MPI)
	find_package(MPI COMPONENTS CXX REQUIRED)
	list(APPEND SPFFT_EXTERNAL_LIBS MPI::MPI_CXX)
endif()

if(SPFFT_OMP)
	find_package(OpenMP COMPONENTS CXX REQUIRED)
	list(APPEND SPFFT_EXTERNAL_LIBS OpenMP::OpenMP_CXX)
endif()

if(SPFFT_GPU_DIRECT)
	message(STATUS "GPU Direct support enabled: Additional environment variables might have to be set before execution. (e.g \"export MPICH_RDMA_ENABLED_CUDA=1\")")
endif()


# FFTW library must be found if not set to AUTO
set(_SPFFT_FIND_FFTW_LIB_OPTION)
if(NOT ${SPFFT_FFTW_LIB} STREQUAL "AUTO")
	set(_SPFFT_FIND_FFTW_LIB_OPTION REQUIRED)
endif()

set(SPFFT_MKL OFF)
set(SPFFT_ARMPL OFF)
set(SPFFT_FFTW OFF)

# Look for MKL first
if(${SPFFT_FFTW_LIB} STREQUAL "AUTO" OR ${SPFFT_FFTW_LIB} STREQUAL "MKL")
	# Use MKL if available, otherwise require FFTW3
	if(UNIX AND NOT APPLE)
		# prefer static MKL in Linux. Together with "-Wl,--exclude-libs,ALL",
		# symbols are not visible for linking afterwards and no conflicts with other MKL versions of other libraries should exist.
		set(_TMP_SAVE ${CMAKE_FIND_LIBRARY_SUFFIXES})
		set(CMAKE_FIND_LIBRARY_SUFFIXES .a .so)
	endif()
	find_package(MKLSequential ${_SPFFT_FIND_FFTW_LIB_OPTION})
	if(UNIX AND NOT APPLE)
		set(CMAKE_FIND_LIBRARY_SUFFIXES ${_TMP_SAVE})
		unset(_TMP_SAVE)
	endif()
	if(TARGET MKL::Sequential)
		list(APPEND SPFFT_EXTERNAL_LIBS MKL::Sequential)
		list(APPEND SPFFT_EXTERNAL_PKG_PACKAGES mkl-dynamic-lp64-seq)
		set(SPFFT_MKL ON)
	endif()
endif()


# Look for ARM PL
if(NOT SPFFT_MKL AND ${SPFFT_FFTW_LIB} STREQUAL "AUTO" OR ${SPFFT_FFTW_LIB} STREQUAL "ARMPL")
	find_package(ARMPL ${_SPFFT_FIND_FFTW_LIB_OPTION})
	if(TARGET ARM::pl)
		list(APPEND SPFFT_EXTERNAL_LIBS ARM::pl)
		set(SPFFT_ARMPL ON)
	endif()
endif()

# Look for FFTW library if required
if(NOT SPFFT_MKL AND NOT SPFFT_ARMPL)
	find_package(FFTW REQUIRED)
	list(APPEND SPFFT_EXTERNAL_LIBS FFTW::FFTW)
	if(SPFFT_SINGLE_PRECISION)
		find_package(FFTWF REQUIRED)
		list(APPEND SPFFT_EXTERNAL_LIBS FFTWF::FFTWF)
	endif()
	list(APPEND SPFFT_EXTERNAL_PKG_PACKAGES fftw3)
	set(SPFFT_FFTW ON)
endif()


# generate config.h
configure_file(include/spfft/config.h.in ${PROJECT_BINARY_DIR}/spfft/config.h)

list(APPEND SPFFT_INCLUDE_DIRS ${PROJECT_SOURCE_DIR}/src)
list(APPEND SPFFT_INCLUDE_DIRS ${PROJECT_SOURCE_DIR}/include)
list(APPEND SPFFT_INCLUDE_DIRS ${PROJECT_BINARY_DIR})
list(APPEND SPFFT_EXTERNAL_INCLUDE_DIRS ${PROJECT_SOURCE_DIR}/ext)

#############################################################################
# All include dirs and definitions must be set before sub-directory is added!
#############################################################################
add_subdirectory(src)

# add tests for developement
if(SPFFT_BUILD_TESTS)
	add_subdirectory(tests)
endif()

# reset cmake library suffixes
if(SPFFT_STATIC)
	set(CMAKE_FIND_LIBRARY_SUFFIXES ${CMAKE_FIND_LIBRARY_SUFFIXES_SAVE})
endif()<|MERGE_RESOLUTION|>--- conflicted
+++ resolved
@@ -1,9 +1,5 @@
 cmake_minimum_required(VERSION 3.18 FATAL_ERROR) # 3.18 for C++17
-<<<<<<< HEAD
-project(SpFFT LANGUAGES CXX VERSION 1.0.6)
-=======
 project(SpFFT LANGUAGES CXX VERSION 1.1.0)
->>>>>>> 0a0a08c2
 set(SPFFT_SO_VERSION 1)
 set(SPFFT_VERSION ${PROJECT_VERSION})
 
